--- conflicted
+++ resolved
@@ -102,11 +102,8 @@
                 for cha in 'NEZ':
                     s2c[ns].add(('', cha))
 
-<<<<<<< HEAD
             viewer.add_stations(stations)
 
-=======
->>>>>>> 754e5ee4
         source = gf.RectangularSource(
             time=event.time+self.time,
             lat=event.lat,
