import subprocess
import os
import tempfile
import shutil
from pyrocko.snuffling import Snuffling, Param, Switch
from pyrocko import util, gui_util, guts
from xmlMarker import *
from PyQt4.QtCore import QUrl 
from PyQt4.QtGui import QDesktopServices

g_counter = 0

def get_magnitude(event):
    if event.magnitude:
        mag = event.magnitude
    elif event.moment_tensor:
        mag = event.moment_tensor.magnitude
    else:
        mag = 0.
    return mag

def convert_event_marker(marker):
    ev = marker.get_event()
    depth = ev.depth
    if depth is None:
        depth = 0.0

    xmleventmarker = XMLEventMarker(eventname=ev.name,
                            longitude=ev.lon,
                            latitude=ev.lat,
                            origintime=util.time_to_str(ev.time),
                            depth=depth,
                            magnitude=get_magnitude(ev),
                            active=['no', 'yes'][marker._active])

    return xmleventmarker

class MapMaker(Snuffling):
    '''
    <h1>Create a map containing event and station locations using googlemaps.</h1>

<<<<<<< HEAD
    <p>
    Invokes the standard browser if "Open in external browser" is selected.
    Some browsers do not allow javascript to open and read the xml-file 
    containing the necessary information due to the "Same-Origin-Policy".
    In that case you need to reset your standard browser. I.e.: Firefox on
    Linux do: <tt>xdg-settings set default-web-browser firefox.desktop</tt>
    </p>
=======
    Invokes the standard browser. Some browsers do not allow javascript to open
    and read the xml-file containing the necessary information due to the "Some-Origin-Policy".
    In that case you need to reset your standard browser.
    I.e.: Firefox on Linux do:
        <p><b>xdg-settings set default-web-browser firefox.desktop</b></p>
    <p>
    The plate boundary database is based on the work done by Peter Bird, who kindly permitted usage. <br>
    See: <i>50. Bird, P. (2003) An updated digital model of plate boundaries, Geochemistry Geophysics Geosystems, 4(3), 1027, doi:10.1029/2001GC000252.</i><br>

    Also available at <a href="http://peterbird.name/publications/2003_PB2002/2003_PB2002.htm">http://www.peterbird.name</a></p>
    <p>Please note, that in the current implementation the orogens (cross-hatched areas in <a href="http://peterbird.name/publications/2003_PB2002/Figure_01.gif">figure 1</a>) are not distinguished from plate boundaries.  The orogens are meant to mark areas where
    the plate model is known to be incomplete (and/or inapplicable).<br>
    This matter will be pointed out in future releases of this snuffling. 
>>>>>>> 53e713fa
    '''
    def setup(self):
        self.set_name('Create Map in GoogleMaps')
        self.add_parameter(Switch('Only active event', 'only_active', False))
        self.add_parameter(Switch('Open in external browser',
                                  'open_external', False))

        self.set_live_update(False)

    def call(self):
        self.cleanup()

        viewer = self.get_viewer()

        if self.only_active:
            active_event, active_stations = \
            self.get_active_event_and_stations()
        else:
            active_event = None
            active_stations = viewer.stations.values()


        station_list=[]
        for stat in active_stations:
            if not util.match_nslc(viewer.blacklist, stat.nsl()):
                xml_station_marker = XMLStationMarker(
                    nsl='.'.join(stat.nsl()),
                    longitude = stat.lon,
                    latitude = stat.lat,
                    active = 'yes')

            station_list.append(xml_station_marker)

        active_station_list = StationMarkerList(stations=station_list)

        if self.only_active:
            markers = [viewer.get_active_event_marker()]
        else:
            markers = [m for m in viewer.get_markers()
                       if isinstance(m, gui_util.EventMarker)]

        ev_marker_list = []
        for m in markers:
            xmleventmarker = convert_event_marker(m)
            ev_marker_list.append(xmleventmarker)

        event_list=EventMarkerList(events= ev_marker_list)
        event_station_list = MarkerLists(
            station_marker_list=active_station_list,
            event_marker_list=event_list)

        event_station_list.validate()

        tempdir = tempfile.mkdtemp(dir=self.tempdir())

        for entry in ['loadxmldoc.js', 'map.html']:
            shutil.copy(os.path.join(self.module_dir(), entry),
                        os.path.join(tempdir, entry))

        markers_fn = os.path.join(tempdir, 'markers.xml')
        dump_xml(event_station_list, filename=markers_fn)

        url = 'file://' + tempdir + '/map.html'
        if self.open_external:
            QDesktopServices.openUrl(QUrl(url))
        else:
            global g_counter
            g_counter += 1
            self.web_frame(url, name='GoogleMaps %i' % g_counter)


def __snufflings__():
    return [ MapMaker() ]<|MERGE_RESOLUTION|>--- conflicted
+++ resolved
@@ -37,9 +37,10 @@
 
 class MapMaker(Snuffling):
     '''
+    <html>
+    <body>
     <h1>Create a map containing event and station locations using googlemaps.</h1>
 
-<<<<<<< HEAD
     <p>
     Invokes the standard browser if "Open in external browser" is selected.
     Some browsers do not allow javascript to open and read the xml-file 
@@ -47,21 +48,22 @@
     In that case you need to reset your standard browser. I.e.: Firefox on
     Linux do: <tt>xdg-settings set default-web-browser firefox.desktop</tt>
     </p>
-=======
-    Invokes the standard browser. Some browsers do not allow javascript to open
-    and read the xml-file containing the necessary information due to the "Some-Origin-Policy".
-    In that case you need to reset your standard browser.
-    I.e.: Firefox on Linux do:
-        <p><b>xdg-settings set default-web-browser firefox.desktop</b></p>
     <p>
     The plate boundary database is based on the work done by Peter Bird, who kindly permitted usage. <br>
-    See: <i>50. Bird, P. (2003) An updated digital model of plate boundaries, Geochemistry Geophysics Geosystems, 4(3), 1027, doi:10.1029/2001GC000252.</i><br>
-
-    Also available at <a href="http://peterbird.name/publications/2003_PB2002/2003_PB2002.htm">http://www.peterbird.name</a></p>
-    <p>Please note, that in the current implementation the orogens (cross-hatched areas in <a href="http://peterbird.name/publications/2003_PB2002/Figure_01.gif">figure 1</a>) are not distinguished from plate boundaries.  The orogens are meant to mark areas where
-    the plate model is known to be incomplete (and/or inapplicable).<br>
+    See: <i>50. Bird, P. (2003) An updated digital model of plate boundaries, Geochemistry Geophysics Geosystems, 4(3), 1027, doi:10.1029/2001GC000252.</i>
+    <br>
+    Also available at 
+    <a href="http://peterbird.name/publications/2003_PB2002/2003_PB2002.htm">http://www.peterbird.name</a>
+    <br>
+    Please note, that in the current implementation the orogens (cross-hatched
+    areas in 
+    <a href="http://peterbird.name/publications/2003_PB2002/Figure_01.gif">figure 1</a>)
+    are not distinguished from plate boundaries.  The orogens are meant to 
+    mark areas where the plate model is known to be incomplete (and/or inapplicable).<br>
     This matter will be pointed out in future releases of this snuffling. 
->>>>>>> 53e713fa
+    </p>
+    </body>
+    </html>
     '''
     def setup(self):
         self.set_name('Create Map in GoogleMaps')
